--- conflicted
+++ resolved
@@ -315,11 +315,6 @@
 We are working on making our CLI better and adding more sdk features.
 Coming soon:
 - Developer logs for you to better develop and debug your app
-<<<<<<< HEAD
-- Nicer cli and better logs!
-=======
-- hyphae init command to make a template starter app 
 - Integration with our VSCode extension to make the process of building, testing, and deploying apps CLI free
->>>>>>> b4c1e349
 
 Happy building!
